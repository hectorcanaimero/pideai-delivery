--- conflicted
+++ resolved
@@ -1,26 +1,19 @@
 /**
  * Página de Pedidos - PideAI Admin
  *
-<<<<<<< HEAD
- * Lista de pedidos de la plataforma.
-=======
  * Lista completa de pedidos con filtros, búsqueda y paginación.
  * Permite gestionar todos los pedidos de la plataforma.
->>>>>>> 1f0ee2ae
  *
  * @module app/(dashboard)/orders/page
  */
 
 import { OrdersTable } from '@/components/orders/OrdersTable'
 
-<<<<<<< HEAD
-=======
 /**
  * Componente de página de Pedidos
  *
  * @returns {JSX.Element} Página de pedidos con tabla filtrable
  */
->>>>>>> 1f0ee2ae
 export default function OrdersPage() {
   return (
     <div className="space-y-6">
@@ -31,11 +24,7 @@
         </p>
       </div>
 
-<<<<<<< HEAD
-      {/* Tabla de pedidos */}
-=======
       {/* Tabla de pedidos con filtros */}
->>>>>>> 1f0ee2ae
       <OrdersTable />
     </div>
   )
